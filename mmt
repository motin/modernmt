#!/usr/bin/env python
import argparse
import os
import shutil
import sys

from cli import IllegalStateException, IllegalArgumentException
from cli.evaluation import Evaluator
from cli.libs import shell
from cli.libs.progressbar import Progressbar
from cli.mmt import BilingualCorpus
from cli.mmt.engine import Engine
from cli.mmt.cluster import ClusterNode
from cli.mmt.processing import TrainingPreprocessor
from cli.training import Training, Tuning
from cli.translation import BatchTranslator, InteractiveTranslator, XLIFFTranslator

__author__ = 'Davide Caroselli and Andrea Rossi'
__description = '''\
  MMT is a context-aware, incremental and general purpose Machine Translation technology.

  MMT goal is to make MT easy to adopt and scale.

  With MMT you don\'t need anymore to train multiple custom engines,
  you can push all your data to a single engine that will automatically
  and in real-time adapt to the context you provide.
  MMT aims to deliver the quality of a custom engine and the low sparsity
  of your all data combined.

  You can find more information on: http://www.modernmt.eu/
'''


def __check_java():
    try:
        _, stderr = shell.execute(['java', '-version'])

        ok = False
        for line in stderr.split('\n'):
            tokens = line.split()
            if 'version' in tokens:
                if '"1.8' in tokens[tokens.index('version') + 1]:
                    ok = True
                    break
        if not ok:
            print 'ERROR: Wrong version of Java, required Java 8'
            exit(1)
    except OSError:
        print 'ERROR: Missing Java executable, please check INSTALL.md'
        exit(1)


class CLIArgsException(Exception):
    def __init__(self, parser, error):
        self.parser = parser
        self.message = error


def main_create(argv):
    parser = argparse.ArgumentParser(description='Create a new MMT engine from the input corpora')
    parser.prog = 'mmt create'
    parser.add_argument('source_lang', metavar='SOURCE_LANGUAGE', help='the source language (ISO 639-1)')
    parser.add_argument('target_lang', metavar='TARGET_LANGUAGE', help='the target language (ISO 639-1)')
    parser.add_argument('corpora_paths', metavar='CORPORA', nargs='+',
                        help='the paths to the training corpora. You can specify more than one path, '
                             'in every folder you can put mixed monolingual and bilingual corpora')
    parser.add_argument('-e', '--engine', dest='engine', help='the engine name, \'default\' will be used if absent',
                        default='default')
    parser.add_argument('-d', '--debug', action='store_true', dest='debug',
                        help='if debug is set, it enables verbose logging and prevents temporary files to be removed '
                             'after execution')
    parser.add_argument('--no-split', action='store_false', dest='split_corpora', default=True,
                        help='if no-split is set, MMT will not extract dev and test sets out of the provided '
                             'training corpora')
    parser.add_argument('-s', '--steps', metavar='STEPS', dest='training_steps',
                        nargs='+', help='run only specified training steps')
    parser.add_argument('-r', '--resume', action='store_true', dest='resume', default=False,
                        help='if resume is set, it restores a previously interrupted process')

    parser.add_argument('--neural', action='store_true', dest='neural', default=False,
                        help='if neural is set, the process will train a neural engine (default is phrase-based)')

    if len(argv) > 0:
        # Parse args
        args = parser.parse_args(argv)

        # stop the node with the given engine name if it is already running
        node = ClusterNode.connect(args.engine, silent=True)
        if node is not None and node.is_running():
            node.stop()

        # initialize a builder to create and train a new engine
        if args.neural:
            training = Training.neural(name=args.engine,
                                       source_lang=args.source_lang,
                                       target_lang=args.target_lang,
                                       roots=args.corpora_paths,
                                       debug=args.debug,
                                       steps=args.training_steps,
                                       split_trainingset=args.split_corpora)
        else:
            training = Training.phrase_based(name=args.engine,
                                             source_lang=args.source_lang,
                                             target_lang=args.target_lang,
                                             roots=args.corpora_paths,
                                             debug=args.debug,
                                             steps=args.training_steps,
                                             split_trainingset=args.split_corpora)

        # build the engine
        if args.resume:
            training.resume()
        else:
            training.start()
    else:
        parser.print_help()


def main_start(argv):
    parser = argparse.ArgumentParser(description='Start a MMT cluster node')
    parser.prog = 'mmt start'
    parser.add_argument('-e', '--engine', dest='engine', help='the engine name, \'default\' will be used if absent',
                        default='default')
    parser.add_argument('-v', '--verbosity', dest='verbosity', help='log verbosity (0 = only severe errors, '
                                                                    '3 = finest logging)', default=None)
    parser.add_argument('-p', '--api-port', dest='api_port', metavar='API_PORT',
                        help='the public REST Api port. (default is 8045)', default=None, type=int)
    parser.add_argument('--cluster-port', dest='cluster_port', metavar='CLUSTER_PORT',
                        help='the network port used internally by the cluster for communication between '
                             'Cluster nodes. (default is 5016)', default=None, type=int)
    parser.add_argument('--datastream-port', dest='datastream_port', metavar='DATASTREAM_PORT',
                        help='the network port used by Datastream, currently implemented with Kafka '
                             '(default is 9092', default=None, type=int)
    parser.add_argument('--db-port', dest='db_port', metavar='DB_PORT',
                        help='the network port used by the DB, currently implemented with Cassandra '
                             '(default is 9042', default=None, type=int)
    parser.add_argument('--join-leader', dest='leader', metavar='NODE_IP', default=None,
                        help='use this option to join this node to an existent cluster. '
                             'NODE is the IP of the remote host to connect to.')

    # Parse args
    args = parser.parse_args(argv)

    # create a clusterNode for that engine
    node = ClusterNode.connect(args.engine)
    ensure_not_running(node)

    success = False

    try:
        # start the ClusterNode
        print 'Starting MMT engine \'{engine}\'...'.format(engine=args.engine),
        node.start(api_port=args.api_port,
                   cluster_port=args.cluster_port,
                   datastream_port=args.datastream_port,
                   db_port=args.db_port,
                   leader=args.leader,
                   verbosity=args.verbosity)

        # wait for the node to start
        node.wait('JOINED')
        print 'OK'
        # Current version does not synchronize models
        # if args.sibling is not None:
        #     print 'Synchronizing models...',
        #     node.wait('SYNCHRONIZED')
        #     print 'OK'
        print 'Loading models...',
        node.wait('READY')
        print 'OK'

        # the node has started
        print
        print "The MMT engine '" + args.engine + "' is ready."
        print

        if node.api is not None:
            print 'You can try the API with:\n' \
                  '\tcurl "%s/translate?q=world&context=computer"' \
                  ' | python -mjson.tool\n' % node.api.base_path
        success = True

    except Exception:
        print 'FAIL'
        raise
    finally:
        if not success:
            node.stop()


def main_stop(argv):
    parser = argparse.ArgumentParser(description='Stop the local instance of MMT engine')
    parser.prog = 'mmt stop'
    parser.add_argument('-e', '--engine', dest='engine', help='the engine name, \'default\' will be used if absent',
                        default='default')

    # Parse args
    args = parser.parse_args(argv)
    # connect to the already active cluster node
    node = ClusterNode.connect(args.engine)

    print
    print 'Stopping MMT engine \'{engine}\'...'.format(engine=node.engine.name),

    if node.is_running():
        node.stop()
    print 'OK \n'


def main_tune(argv):
    parser = argparse.ArgumentParser(description='Tune MMT engine')
    parser.prog = 'mmt tune'
    parser.add_argument('--path', dest='corpora_path', metavar='CORPORA', default=None,
                        help='the path to the training corpora (default is the automatically splitted sample)')
    parser.add_argument('-e', '--engine', dest='engine', help='the engine name, \'default\' will be used if absent',
                        default='default')
    parser.add_argument('-d', '--debug', action='store_true', dest='debug', help='if debug is set, it enables verbose '
                                                                                 'logging and prevents temporary files '
                                                                                 'to be removed after execution')
    parser.add_argument('--skip-context-analysis', dest='context_enabled', help='if set, context analysis is skipped',
                        default=True, action='store_false')
    parser.add_argument('--random-seeds', dest='random_seeds', help='if set, uses random seed for tuning',
                        default=False, action='store_true')
    parser.add_argument('--max-iterations', dest='max_iterations',
                        help='set maximum iterations during tuning (default is 25)',
                        default=25, type=int)
    parser.add_argument('--accuracy', dest='accuracy', choices=['default', 'fast', 'best'], default='default',
                        help='accuracy value set the trade-off between quality and speed, possible values are: '
                             '"default" - for good trade-off between translation quality and tuning process duration, '
                             '"best" - for best translation quality and slower tuning process, '
                             '"fast" - for fastest tuning process at the expense of translation quality.')

    # Parse args
    args = parser.parse_args(argv)

    if args.accuracy == 'fast':
        args.accuracy = 10
    elif args.accuracy == 'best':
        args.accuracy = None
    else:
        args.accuracy = 1

    # connect to the already active cluster node
    node = ClusterNode.connect(args.engine)
    ensure_running(node)
    ensure_api(node)

    # perform tuning
    corpora = BilingualCorpus.list(args.corpora_path) if args.corpora_path is not None else None
<<<<<<< HEAD

    tuning = Tuning(debug=args.debug,
                    context_enabled=args.context_enabled,
                    random_seeds=args.random_seeds,
                    max_iterations=args.max_iterations)

    tuning.start(node, corpora)
=======
    node.tune(corpora,
              debug=args.debug,
              context_enabled=args.context_enabled,
              random_seeds=args.random_seeds,
              max_iterations=args.max_iterations,
              early_stopping_value=args.accuracy)
>>>>>>> d5b62bce


def main_evaluate(argv):
    parser = argparse.ArgumentParser(description='Evaluate MMT engine')
    parser.prog = 'mmt evaluate'
    parser.add_argument('--path', dest='corpora_path', metavar='CORPORA', default=None,
                        help='the path to the test corpora (default is the automatically splitted sample)')
    parser.add_argument('-e', '--engine', dest='engine', help='the engine name, \'default\' will be used if absent',
                        default='default')
    parser.add_argument('--gt-key', dest='gt_key', metavar='GT_API_KEY', default=None,
                        help='A custom Google Translate API Key to use during evaluation')
    parser.add_argument('--gt-nmt', action='store_true', dest='gt_nmt', default=False,
                        help='Use Neural Google Translate API during evaluation, '
                             'you have to specify a valid key with --gt-key')
    parser.add_argument('--human-eval', dest='heval_output', metavar='OUTPUT', default=None,
                        help='the output folder for the tab-spaced files needed to setup a Human Evaluation benchmark')
    parser.add_argument('-d', '--debug', action='store_true', dest='debug', help='if debug is set, it enables verbose '
                                                                                 'logging and prevents temporary files '
                                                                                 'to be removed after execution')

    # Parse args
    args = parser.parse_args(argv)

    # connect to the already active cluster node
    node = ClusterNode.connect(args.engine)
    ensure_running(node)
    ensure_api(node)

    # perform evaluation
    evaluator = Evaluator(node, google_key=args.gt_key, google_nmt=args.gt_nmt)
    corpora = BilingualCorpus.list(args.corpora_path) if args.corpora_path is not None \
        else BilingualCorpus.list(os.path.join(node.engine.data_path, TrainingPreprocessor.TEST_FOLDER_NAME))
    evaluator.evaluate(corpora=corpora, heval_output=args.heval_output, debug=args.debug)

    if args.heval_output is not None:
        print 'Files for Human Evaluation are available here:', os.path.abspath(args.heval_output)
        print


def main_delete(argv):
    parser = argparse.ArgumentParser(description='Deletes an MMT engine')
    parser.prog = 'mmt delete'
    parser.add_argument('-e', '--engine', dest='engine', help='the engine name, \'default\' will be used if absent',
                        default='default')
    parser.add_argument('--yes', action='store_false', dest='ask_confirmation', default=True,
                        help='if "--yes" is set, this command won\'t ask for confirmation')

    # Parse args
    args = parser.parse_args(argv)

    # connect to the already active cluster node
    node = ClusterNode.connect(args.engine)

    delete = True

    if args.ask_confirmation:
        valid = {'yes': True, 'y': True, 'ye': True, 'no': False, 'n': False}

        while True:
            print 'Are you sure you want to delete engine "%s"? [y/N] ' % args.engine,
            choice = raw_input().lower()

            if choice == '':
                delete = False
                break
            elif choice in valid:
                delete = valid[choice]
                break
            else:
                print 'Please respond with "yes" or "no" (or "y" or "n").'

    if delete:
        print '\nDeleting engine "{engine}"...'.format(engine=args.engine),
        if node.is_running():
            node.stop()
        shutil.rmtree(node.engine.path, ignore_errors=True)
        print 'OK\n'
    else:
        print 'Aborted'


def main_status(argv):
    parser = argparse.ArgumentParser(description='Show the MMT engines status')
    parser.prog = 'mmt status'
    parser.add_argument('-e', '--engine', dest='engine', help='the engine name, \'default\' will be used if absent',
                        default=None)

    # Parse args
    args = parser.parse_args(argv)
    if args.engine is None:
        engines = Engine.list()
    else:
        engines = [args.engine]
    if len(engines) == 0:
        print 'No engine could be found.'
        print 'You can create a new engine with the ./mmt create command.'

    # Get engine names and for each engine connect to its clusterNode and print its data
    for engine_name in engines:
        node = ClusterNode.connect(engine_name)
        node_running = node.is_running()

        print '================================================'
        print 'Engine: \'' + engine_name + '\''

        api_info = node.api
        print '   REST API:\t',
        if api_info is None and node_running:
            print 'disabled'
        elif node_running:
            print ('running - %s/translate' % api_info.base_path)
        else:
            print 'stopped'

        # cluster can not be disabled!
        print '   Cluster:\t', ('running - port %d' % node.cluster_port if node_running else 'stopped')

        datastream_info = node.datastream_info()
        print '   Datastream:\t',
        if datastream_info is None and node_running:
            print 'disabled'
        elif node_running:
            datastream_host, datastream_port = datastream_info
            print ('running - %s:%d' % (datastream_host, datastream_port))
        else:
            print 'stopped'

        database_info = node.db_info()
        print '   Database:\t',
        if database_info is None and node_running:
            print 'disabled'
        elif node_running:
            db_host, db_port = database_info
            print ('running - %s:%d' % (db_host, db_port))
        else:
            print 'stopped'


def main_translate(argv):
    parser = argparse.ArgumentParser(description='Translate text with ModernMT')

    parser.add_argument('text', metavar='TEXT', help='text to be translated (optional)', default=None, nargs='?')

    # Context arguments
    parser.add_argument('--context', metavar='CONTEXT', dest='context',
                        help='A string to be used as translation context')
    parser.add_argument('--context-file', metavar='CONTEXT_FILE', dest='context_file',
                        help='A local file to be used as translation context')
    parser.add_argument('--context-vector', metavar='CONTEXT_VECTOR', dest='context_vector',
                        help='The context vector with format: <document 1>:<score 1>[,<document N>:<score N>]')

    # NBest list arguments
    parser.add_argument('--nbest', metavar='NBEST', dest='nbest', default=None, type=int,
                        help='The number of nbest to print')
    parser.add_argument('--nbest-file', metavar='NBEST_FILE', dest='nbest_file', default=None,
                        help='The destination file for the NBest, default is stdout')

    # Mixed arguments
    parser.add_argument('-e', '--engine', dest='engine', help='the engine name, \'default\' will be used if absent',
                        default='default')
    parser.add_argument('--batch', action='store_true', dest='batch', default=False,
                        help='if set, the script will read the whole stdin before send translations to MMT.'
                             'This can be used to execute translation in parallel for a faster translation. ')
    parser.add_argument('--xliff', dest='is_xliff', action='store_true', default=False,
                        help='if set, the input is a XLIFF file.')

    # Parse args
    args = parser.parse_args(argv)

    # connect to the already active cluster node
    node = ClusterNode.connect(args.engine)
    ensure_running(node)
    ensure_api(node)

    # choose the which translator to use, depending on the input format
    if args.is_xliff:
        translator = XLIFFTranslator(node, context_string=args.context, context_file=args.context_file,
                                     context_vector=args.context_vector)
    elif args.batch:
        translator = BatchTranslator(node, context_string=args.context, context_file=args.context_file,
                                     context_vector=args.context_vector, print_nbest=args.nbest,
                                     nbest_file=args.nbest_file)
    else:
        translator = InteractiveTranslator(node, context_string=args.context, context_file=args.context_file,
                                           context_vector=args.context_vector, print_nbest=args.nbest,
                                           nbest_file=args.nbest_file)

    # translate
    try:
        if args.text is not None:
            translator.execute(args.text.strip())
        else:
            while 1:
                line = sys.stdin.readline()
                if not line:
                    break
                translator.execute(line.strip())

        translator.flush()
    except KeyboardInterrupt:
        # exit
        pass
    finally:
        translator.close()


def main_add(argv):
    parser = argparse.ArgumentParser(description='Add contribution to an existent domain')

    parser.add_argument('domain', help='The id or name of the domain you want to add the contribution to')
    parser.add_argument('source', metavar='SOURCE_SENTENCE', help='The source sentence of the contribution')
    parser.add_argument('target', metavar='TARGET_SENTENCE', help='The target sentence of the contribution')

    # Mixed arguments
    parser.add_argument('-e', '--engine', dest='engine', help='the engine name, \'default\' will be used if absent',
                        default='default')

    args = parser.parse_args(argv)

    node = ClusterNode.connect(args.engine)
    ensure_running(node)
    ensure_api(node)

    node.append_to_domain(args.domain, args.source, args.target)

    print 'SUCCESS - contribution added to domain "' + args.domain + '"'


def main_import(argv):
    parser = argparse.ArgumentParser(description='Import a new domain given TMX')

    parser.add_argument('-d', '--domain', help='The name of the new domain (default is the filename', default=None)
    parser.add_argument('-x', '--tmx-file', dest='tmx', metavar='TMX_FILE', help='TMX file to import')

    # Mixed arguments
    parser.add_argument('-e', '--engine', dest='engine', help='the engine name, \'default\' will be used if absent',
                        default='default')

    args = parser.parse_args(argv)

    if args.tmx is None:
        raise CLIArgsException(parser, 'missing option "-x"')

    if args.domain is None:
        args.domain = os.path.basename(os.path.splitext(args.tmx)[0])

    node = ClusterNode.connect(args.engine)
    ensure_running(node)
    ensure_api(node)

    progressbar = Progressbar(label='Importing TMX')

    def _import_callback(job):
        progressbar.set_progress(job['progress'])

    domain = node.new_domain(args.domain)

    progressbar.start()
    node.import_tmx(domain['id'], args.tmx, _import_callback)
    progressbar.complete()

    print 'SUCCESS - imported domain "' + domain['name'] + '" with id ' + str(domain['id'])


def main():
    actions = {
        'create': main_create,
        'start': main_start,
        'stop': main_stop,
        'status': main_status,
        'delete': main_delete,
        'evaluate': main_evaluate,
        'tune': main_tune,
        'translate': main_translate,
        'add': main_add,
        'import': main_import,
    }

    # Set unbuffered stdout
    unbuffered = os.fdopen(sys.stdout.fileno(), 'w', 0)
    sys.stdout = unbuffered

    parser = argparse.ArgumentParser(formatter_class=argparse.RawDescriptionHelpFormatter, description=__description,
                                     usage='%(prog)s [-h] ACTION [args]', add_help=False, prog='mmt')
    parser.add_argument('action', metavar='ACTION', choices=actions.keys(), help='{%(choices)s}', nargs='?')
    parser.add_argument('-h', '--help', dest='help', action='store_true', help='show this help message and exit')

    argv = sys.argv[1:]

    if len(argv) == 0:
        parser.print_help()
        exit(1)

    command = argv[0]
    args = argv[1:]

    try:
        if command in actions:
            actions[command](args)
        else:
            parser.print_help()
            exit(1)
    except CLIArgsException as e:
        message = '{prog}: error: {message}\n'.format(prog=e.parser.prog, message=e.message)
        e.parser.print_usage(file=sys.stderr)
        sys.stderr.write(message)
        exit(1)
    except IllegalArgumentException as e:
        sys.stderr.write('ERROR Illegal Argument: {message}\n'.format(message=e.message))
        exit(1)
    except IllegalStateException as e:
        sys.stderr.write('ERROR Illegal State: {message}\n'.format(message=e.message))
        exit(1)
    except Exception as e:
        sys.stderr.write('ERROR Unexpected exception:\n\t{message}\n'.format(message=repr(e)))
        exit(1)


# Check that the node is running
# and throw an IllegalStateException if it is not
def ensure_running(node):
    if not node.is_running():
        raise IllegalStateException('MMT engine \'%s\' is not running.\n'
                                    'Start it with "./mmt start"\n'
                                    'You can check the status of your engines with "./mmt status"'
                                    % node.engine.name)


# Check that the node is not running
# and throw an IllegalStateException if it is
def ensure_not_running(node):
    if node.is_running():
        raise IllegalStateException('MMT engine \'%s\' is already running.\n'
                                    'You can check the status of your engines with "./mmt status"'
                                    % node.engine.name)


# Check that the REST Server of the engine is running
# and throw an IllegalStateException if it is not
def ensure_api(node):
    if node.api is None:
        raise IllegalStateException('No MMT REST Server running. Enable it and restart the engine to perform tuning')


if __name__ == '__main__':
    __check_java()
    main()<|MERGE_RESOLUTION|>--- conflicted
+++ resolved
@@ -247,22 +247,14 @@
 
     # perform tuning
     corpora = BilingualCorpus.list(args.corpora_path) if args.corpora_path is not None else None
-<<<<<<< HEAD
 
     tuning = Tuning(debug=args.debug,
                     context_enabled=args.context_enabled,
                     random_seeds=args.random_seeds,
-                    max_iterations=args.max_iterations)
+                    max_iterations=args.max_iterations,
+                    accuracy=args.accuracy)
 
     tuning.start(node, corpora)
-=======
-    node.tune(corpora,
-              debug=args.debug,
-              context_enabled=args.context_enabled,
-              random_seeds=args.random_seeds,
-              max_iterations=args.max_iterations,
-              early_stopping_value=args.accuracy)
->>>>>>> d5b62bce
 
 
 def main_evaluate(argv):
