--- conflicted
+++ resolved
@@ -75,8 +75,10 @@
 
         if not os.path.exists(self._bpe_model):
             self._logger.info('Creating BPE model')
-            vb_builder = SubwordTextProcessor.Builder(symbols=self._bpe_symbols, max_vocabulary_size=self._max_vocab_size)
-            self.encoder = vb_builder.build([_ReaderWrapper(c, [self._source_lang, self._target_lang]) for c in corpora])
+            vb_builder = SubwordTextProcessor.Builder(symbols=self._bpe_symbols,
+                                                      max_vocabulary_size=self._max_vocab_size)
+            self.encoder = vb_builder.build(
+                [_ReaderWrapper(c, [self._source_lang, self._target_lang]) for c in corpora])
             self.encoder.save_to_file(self._bpe_model)
         else:
             self._logger.info('Creating BPE model: do nothing because it already exists')
@@ -316,16 +318,11 @@
 
 class NeuralEngineBuilder(EngineBuilder):
     def __init__(self, name, source_lang, target_lang, roots, debug=False, steps=None, split_trainingset=True,
-<<<<<<< HEAD
                  validation_corpora=None, bpe_symbols=90000, max_vocab_size=None, max_training_words=None, gpus=None):
-        EngineBuilder.__init__(self, NeuralEngine(name, source_lang, target_lang, gpus), roots, debug, steps,
-                               split_trainingset, max_training_words)
-        self._bpe_symbols = bpe_symbols
-        self._max_vocab_size = max_vocab_size
-=======
-                 validation_corpora=None, bpe_symbols=90000, max_vocab_size=None, gpus=None):
-        EngineBuilder.__init__(self, NeuralEngine(name, source_lang, target_lang, bpe_symbols=bpe_symbols, max_vocab_size=max_vocab_size, gpus=gpus), roots, debug, steps, split_trainingset)
->>>>>>> 62d66e38
+        EngineBuilder.__init__(self,
+                               NeuralEngine(name, source_lang, target_lang, bpe_symbols=bpe_symbols,
+                                            max_vocab_size=max_vocab_size, gpus=gpus),
+                               roots, debug, steps, split_trainingset, max_training_words)
         self._valid_corpora_path = validation_corpora if validation_corpora is not None \
             else os.path.join(self._engine.data_path, TrainingPreprocessor.DEV_FOLDER_NAME)
 
@@ -365,7 +362,8 @@
 
             corpora = filter(None, [args.processed_bilingual_corpora, args.bilingual_corpora])[0]
 
-            self._engine.onmt_preprocessor.process(corpora, validation_corpora, args.onmt_training_path, working_dir=working_dir)
+            self._engine.onmt_preprocessor.process(corpora, validation_corpora, args.onmt_training_path,
+                                                   working_dir=working_dir)
 
     @EngineBuilder.Step('Neural decoder training')
     def _train_decoder(self, args, skip=False, delete_on_exit=False):
