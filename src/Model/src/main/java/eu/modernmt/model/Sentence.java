--- conflicted
+++ resolved
@@ -20,17 +20,12 @@
         this.tags = tags == null ? new Tag[0] : tags;
     }
 
-<<<<<<< HEAD
     public Token[] getWords() {
         return words;
-=======
+    }
+
     public int length() {
-        return tokens.length + (tags == null ? 0 : tags.length);
-    }
-
-    public Token[] getTokens() {
-        return tokens;
->>>>>>> fdf4e59a
+        return words.length + tags.length;
     }
 
     public Tag[] getTags() {
