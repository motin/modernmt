--- conflicted
+++ resolved
@@ -51,13 +51,8 @@
     public static final Language TURKISH = Language.fromString("tr");
     public static final Language UKRAINIAN = Language.fromString("uk");
     public static final Language CHINESE = Language.fromString("zh");
-<<<<<<< HEAD
-    public static final Language CHINESE_TRADITIONAL = Language.fromString("zh-TW");
-    public static final Language CHINESE_SIMPLIFIED = Language.fromString("zh-CN");
-=======
     public static final Language CHINESE_SIMPLIFIED = Language.fromString("zh-CN");
     public static final Language CHINESE_TRADITIONAL = Language.fromString("zh-TW");
->>>>>>> 45043eb5
 
     private final String language;
     private final String region;
