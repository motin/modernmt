import argparse
import json
import sys

<<<<<<< HEAD
from nmt import Suggestion, MMTDecoder
from nmt.opennmt import OpenNMTDecoder
=======
from onmt import Suggestion, MMTDecoder
from onmt.opennmt import OpenNMTDecoder

>>>>>>> b6480f54

class TranslationRequest:
    def __init__(self, _id, source, suggestions=None):
        self.id = _id
        self.source = source
        self.suggestions = suggestions if suggestions is not None else []

    @staticmethod
    def from_json_string(json_string):
        obj = json.loads(json_string)

        _id = int(obj['id'])
        source = obj['source'].split(' ')
        suggestions = []

        if 'suggestions' in obj:
            for sobj in obj['suggestions']:
                suggestion_source = sobj['source'].split(' ')
                suggestion_target = sobj['target'].split(' ')
                suggestion_score = float(sobj['score']) if 'score' in sobj else 0

                suggestions.append(Suggestion(suggestion_source, suggestion_target, suggestion_score))

        return TranslationRequest(_id, source, suggestions)


class TranslationResponse:
    def __init__(self, _id, translation=None, exception=None):
        self.id = _id
        self.translation = translation
        self.error_type = type(exception).__name__ if exception is not None else None
        self.error_message = str(exception) if exception is not None and str(exception) else None

    def to_json_string(self):
        jobj = {'id': self.id}

        if self.translation is not None:
            jobj['translation'] = ' '.join(self.translation)
        else:
            error = {'type': self.error_type}
            if self.error_message is not None:
                error['message'] = self.error_message
            jobj['error'] = error

        return json.dumps(jobj)


class MainController:
    def __init__(self, decoder):
        self._decoder = decoder
        self._stdin = sys.stdin
        self._stdout = sys.stdout

    def serve_forever(self):
        try:
            while True:
                line = self._stdin.readline()
                if not line:
                    break

                request = TranslationRequest.from_json_string(line)
                translation = self._decoder.translate(request.source, request.suggestions)
                response = TranslationResponse(request.id, translation=translation)

                self._stdout.write(response.to_json_string())
                self._stdout.write('\n')
                self._stdout.flush()
        except KeyboardInterrupt:
            pass


class YodaDecoder(MMTDecoder):
    def __init__(self):
        MMTDecoder.__init__(self, '')

    def translate(self, text, suggestions=None):
        return reversed(text)

    def _preferred_threads(self):
        return 1


def run_main():
    parser = argparse.ArgumentParser(description='Run a forever-loop serving translation requests')
    parser.add_argument('model', metavar='MODEL', help='the path to the decoder model')

    args = parser.parse_args()

<<<<<<< HEAD
    ###decoder = YodaDecoder()
    decoder = OpenNMTDecoder(args.model)
=======
    decoder = OpenNMTDecoder(args.model + '/model_acc_80.85_ppl_3.08_e30.pt')
>>>>>>> b6480f54

    try:
        controller = MainController(decoder)
        controller.serve_forever()
    finally:
        decoder.close()


if __name__ == '__main__':
    run_main()<|MERGE_RESOLUTION|>--- conflicted
+++ resolved
@@ -2,14 +2,9 @@
 import json
 import sys
 
-<<<<<<< HEAD
-from nmt import Suggestion, MMTDecoder
-from nmt.opennmt import OpenNMTDecoder
-=======
+
 from onmt import Suggestion, MMTDecoder
 from onmt.opennmt import OpenNMTDecoder
-
->>>>>>> b6480f54
 
 class TranslationRequest:
     def __init__(self, _id, source, suggestions=None):
@@ -98,12 +93,8 @@
 
     args = parser.parse_args()
 
-<<<<<<< HEAD
     ###decoder = YodaDecoder()
-    decoder = OpenNMTDecoder(args.model)
-=======
     decoder = OpenNMTDecoder(args.model + '/model_acc_80.85_ppl_3.08_e30.pt')
->>>>>>> b6480f54
 
     try:
         controller = MainController(decoder)
