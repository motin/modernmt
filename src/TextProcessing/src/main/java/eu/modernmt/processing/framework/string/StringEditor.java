package eu.modernmt.processing.framework.string;

import java.util.LinkedList;
import java.util.List;

/**
 * Created by lucamastrostefano on 25/03/16.
 */
public class StringEditor {

    private List<XMLEditableString.Operation> changeLog;
    private XMLEditableString xmlEditableString;
    private int lastEditedIndex;
    private int deltaIndexes;
    private boolean inUse;

<<<<<<< HEAD
    protected StringEditor(XMLEditableString XMLEditableString) {
        this.xmlEditableString = XMLEditableString;
=======
    protected StringEditor(XMLEditableString xmlEditableString) {
        this.xmlEditableString = xmlEditableString;
>>>>>>> 623fc730
    }

    protected void init() {
        this.changeLog = new LinkedList<>();
        this.lastEditedIndex = -1;
        this.deltaIndexes = 0;
        this.inUse = true;
    }

    public void replace(int startIndex, int length, String replace, XMLEditableString.TokenType tokenType) {
        if (!this.inUse) {
            throw new RuntimeException("Closed editor");
        }
        if (startIndex > this.lastEditedIndex) {
            XMLEditableString.Operation operation = new XMLEditableString.Operation();
            operation.startIndex = startIndex + this.deltaIndexes;
            operation.length = length;
            if (replace == null) {
                operation.lengthNewString = length;
            } else {
                operation.newString = replace;
                operation.lengthNewString = replace.length();
            }
            operation.tokenType = tokenType;
            this.changeLog.add(operation);
            this.lastEditedIndex = startIndex + length - 1;
            this.deltaIndexes += (operation.lengthNewString - operation.length);
        } else {
            throw new InvalidOperationException(startIndex, this.lastEditedIndex);
        }
    }

    public void replace(int startIndex, int length, String string) {
        this.replace(startIndex, length, string, null);
    }

    public void delete(int startIndex, int length) {
        this.replace(startIndex, length, "");
    }

    public void insert(int startIndex, String string) {
        this.replace(startIndex, 0, string);
    }

    public void setWord(int startIndex, int length) {
        replace(startIndex, length, null, XMLEditableString.TokenType.Word);
    }

    public void setXMLTag(int startIndex, int length) {
        replace(startIndex, length, " ", XMLEditableString.TokenType.XML);
    }

    public XMLEditableString commitChanges() {
        this.xmlEditableString.applyOperations(this.changeLog);
        this.changeLog = null;
        this.inUse = false;

        return this.xmlEditableString;
    }

    public XMLEditableString discardChanges() {
        this.changeLog = null;
        this.inUse = false;

        return this.xmlEditableString;
    }

    protected boolean isInUse() {
        return inUse;
    }
}
<|MERGE_RESOLUTION|>--- conflicted
+++ resolved
@@ -13,14 +13,9 @@
     private int lastEditedIndex;
     private int deltaIndexes;
     private boolean inUse;
-
-<<<<<<< HEAD
-    protected StringEditor(XMLEditableString XMLEditableString) {
-        this.xmlEditableString = XMLEditableString;
-=======
+    
     protected StringEditor(XMLEditableString xmlEditableString) {
         this.xmlEditableString = xmlEditableString;
->>>>>>> 623fc730
     }
 
     protected void init() {
